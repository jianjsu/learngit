--- conflicted
+++ resolved
@@ -1,5 +1 @@
-<<<<<<< HEAD
 master
-=======
-dev
->>>>>>> 9ea4f578
