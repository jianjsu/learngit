git is a distributed version control system 1 2
git is free software
<<<<<<< HEAD

=======
This is branch test
>>>>>>> ff373c0f
<|MERGE_RESOLUTION|>--- conflicted
+++ resolved
@@ -1,7 +1,3 @@
 git is a distributed version control system 1 2
 git is free software
-<<<<<<< HEAD
-
-=======
 This is branch test
->>>>>>> ff373c0f
